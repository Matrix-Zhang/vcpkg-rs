[package]
name = "systest"
version = "0.1.0"
authors = ["Jim McGrath <jimmc2@gmail.com>"]

[dependencies]
# using * for the dependency version is appropriate here since
# the purpose of this project is to fail in CI if the latest
# versions do not build
curl = "*"
libz-sys = "*"
<<<<<<< HEAD
openssl-sys = { git = "https://github.com/sfackler/rust-openssl" }
=======
openssl-sys = "*"
>>>>>>> 4ee1e9fe
zmq-sys = { git = "https://github.com/mcgoo/rust-zmq", branch = "vcpkg-next" }<|MERGE_RESOLUTION|>--- conflicted
+++ resolved
@@ -9,9 +9,5 @@
 # versions do not build
 curl = "*"
 libz-sys = "*"
-<<<<<<< HEAD
-openssl-sys = { git = "https://github.com/sfackler/rust-openssl" }
-=======
 openssl-sys = "*"
->>>>>>> 4ee1e9fe
 zmq-sys = { git = "https://github.com/mcgoo/rust-zmq", branch = "vcpkg-next" }